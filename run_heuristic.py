import argparse
import json
import pathlib
import sys
from datetime import datetime

<<<<<<< HEAD
from src.multi_shuttler.Outside.compilation import (
=======
from src.MultiShuttler.Outside.compilation import (
>>>>>>> 3597d96e
    create_dag,
    create_dist_dict,
    create_initial_sequence,
    create_updated_sequence_destructive,
    update_distance_map,
)
<<<<<<< HEAD
from src.multi_shuttler.Outside.cycles import (
=======
from src.MultiShuttler.Outside.Cycles import (
>>>>>>> 3597d96e
    create_starting_config,
    get_ions,
    get_state_idxs,
)

# Import your project modules
<<<<<<< HEAD
from src.multi_shuttler.Outside.graph_utils import (
    GraphCreator,
    ProcessingZone,
    PZCreator,
    create_idc_dictionary,
    get_idx_from_idc,
)
from src.multi_shuttler.Outside.partition import get_partition
from src.multi_shuttler.Outside.shuttle import main as run_shuttle_main
=======
from src.MultiShuttler.Outside.graph_utils import GraphCreator, ProcessingZone, PZCreator, create_idc_dictionary, get_idx_from_idc

from src.MultiShuttler.Outside.partition import get_partition
from src.MultiShuttler.Outside.shuttle import main as run_shuttle_main
>>>>>>> 3597d96e

# --- Argument Parsing ---
parser = argparse.ArgumentParser(description="Run MQT IonShuttler")
parser.add_argument("config_file", help="Path to the JSON configuration file")
# parser.add_argument("--plot", action="store_true", help="Show plots during execution")
# parser.add_argument("--save", action="store_true", help="Save plots to 'runs' directory")
args = parser.parse_args()

# --- Load Configuration ---
try:
    with pathlib.Path(args.config_file).open("r") as f:
        config = json.load(f)
except FileNotFoundError:
    print(f"Error: Configuration file not found at {args.config_file}")
    sys.exit(1)
except json.JSONDecodeError:
    print(f"Error: Could not parse JSON file {args.config_file}")
    sys.exit(1)

# --- Extract Parameters from Config ---
arch = config.get("arch")
num_pzs_config = config.get("num_pzs", 1)
seed = config.get("seed", 0)
algorithm_name = config.get("algorithm_name")
num_ions = config.get("num_ions")
use_dag = config.get("use_dag", True)
use_paths = config.get("use_paths", False)
max_timesteps = config.get("max_timesteps", 100000)
plot_flag = config.get("plot", False)
save_flag = config.get("save", False)
failing_junctions = config.get("failing_junctions", 0)
# Define base path for QASM files if needed
qasm_base_dir = config.get("qasm_base_dir", "../../../QASM_files")

# --- Validate Config ---
if not all([arch, algorithm_name, num_ions]):
    print("Error: Missing required parameters in config file (arch, algorithm_name, num_ions)")
    sys.exit(1)
if not isinstance(arch, list) or len(arch) != 4:
    print("Error: 'arch' must be a list of 4 integers [m, n, v, h]")
    sys.exit(1)

# --- Setup ---
start_time = datetime.now()
cycle_or_paths_str = "Paths" if use_paths else "Cycles"
m, n, v, h = arch

# --- PZ Definitions ---
height = -4.5
pz_definitions = {
    "pz1": ProcessingZone(
        "pz1",
        [
            (float((m - 1) * v), float((n - 1) * h)),
            (float((m - 1) * v), float(0)),
            (float((m - 1) * v - height), float((n - 1) * h / 2)),
        ],
    ),
    "pz2": ProcessingZone("pz2", [(0.0, 0.0), (0.0, float((n - 1) * h)), (float(height), float((n - 1) * h / 2))]),
    "pz3": ProcessingZone(
        "pz3", [(float((m - 1) * v), float(0)), (float(0), float(0)), (float((m - 1) * v / 2), float(height))]
    ),
    "pz4": ProcessingZone(
        "pz4",
        [
            (float(0), float((n - 1) * h)),
            (float((m - 1) * v), float((n - 1) * h)),
            (float((m - 1) * v / 2), float((n - 1) * h - height)),
        ],
    ),
}
available_pz_names = list(pz_definitions.keys())
pzs_to_use = [pz_definitions[name] for name in available_pz_names[:num_pzs_config]]

if not pzs_to_use:
    print(f"Error: num_pzs ({num_pzs_config}) is invalid or results in no PZs selected.")
    sys.exit(1)

print(f"Using {len(pzs_to_use)} PZs: {[pz.name for pz in pzs_to_use]}")
print(f"Architecture: {arch}, Seed: {seed}")
print(f"Algorithm: {algorithm_name}, ions: {num_ions}")
print(f"DAG-Compilation: {use_dag}, Conflict Resolution: {cycle_or_paths_str}")

# --- Graph Creation ---
basegraph_creator = GraphCreator(m, n, v, h, failing_junctions, pzs_to_use)
MZ_graph = basegraph_creator.get_graph()
pzgraph_creator = PZCreator(m, n, v, h, failing_junctions, pzs_to_use)
G = pzgraph_creator.get_graph()
G.mz_graph = MZ_graph  # Attach MZ graph for BFS lookups if needed by Cycles/Paths

G.seed = seed
G.idc_dict = create_idc_dictionary(G)
G.pzs = pzs_to_use  # List of ProcessingZone objects
G.parking_edges_idxs = []
G.pzs_name_map = {}  # Map from pz name to pz object
G.edge_to_pz_map = {}  # Map from edge index to owning pz object (for non-MZ edges)
for pz in G.pzs:
    if not hasattr(pz, "parking_edge"):  # Ensure PZCreator added this
        print(f"Error: PZ {pz.name} seems malformed (missing parking_edge).")
        sys.exit(1)
    parking_idx = get_idx_from_idc(G.idc_dict, pz.parking_edge)
    G.parking_edges_idxs.append(parking_idx)
    G.pzs_name_map[pz.name] = pz
    # Populate edge_to_pz_map for edges belonging to this PZ's structure
    for edge_idx in pz.pz_edges_idx:
        G.edge_to_pz_map[edge_idx] = pz

G.max_num_parking = 2  # Make this configurable?
for pz in G.pzs:
    pz.max_num_parking = G.max_num_parking

G.plot = plot_flag
G.save = save_flag
G.arch = str(arch)  # For plotting/logging

number_of_mz_edges = len(MZ_graph.edges())


print(f"Number of ions: {num_ions}")

qasm_file_path = pathlib.Path(qasm_base_dir) / algorithm_name / f"{algorithm_name}_{num_ions}.qasm"

if not qasm_file_path.is_file():
    print(f"Error: QASM file not found at {qasm_file_path}")
    sys.exit(1)

# --- Initial State & Sequence ---
create_starting_config(G, num_ions, seed=seed)
G.state = get_ions(G)  # Get initial state {ion: edge_idc}

G.sequence = create_initial_sequence(qasm_file_path)
seq_length = len(G.sequence)
print(f"Number of Gates: {seq_length}")

# --- Partitioning ---
partitioning = True  # Make configurable
if partitioning:
    part = get_partition(qasm_file_path, len(G.pzs))
    # Ensure partition list length matches num_pzs
    if len(part) != len(G.pzs):
        print(f"Warning: Partitioning returned {len(part)} parts, but expected {len(G.pzs)}. Adjusting...")
        # Simple fix: assign remaining qubits to the last partition, or distribute evenly.
        # This might need a more sophisticated balancing strategy.
        if len(part) < len(G.pzs):
            print("Error: Partitioning failed to produce enough parts.")
            # Handle error appropriately, maybe fall back to non-partitioned approach or exit.
            sys.exit(1)
        else:  # More parts than PZs, merge extra parts into the last ones
            part = part[: len(G.pzs) - 1] + [qubit for sublist in part[len(G.pzs) - 1 :] for qubit in sublist]

    partition = {pz.name: part[i] for i, pz in enumerate(G.pzs)}
    print(f"Partition: {partition}")
else:
    # Fallback: Assign ions to closest PZ (example logic)
    print("Disabling Partitioning has to be implemented.")
    # TODO
    # ... (implement closest PZ assignment logic) ...

# Create reverse map and validate partition
map_to_pz = {}
all_partition_elements = []
for pz_name, elements in partition.items():
    all_partition_elements.extend(elements)
    for element in elements:
        if element in map_to_pz:
            print(
                f"Warning: Qubit {element} assigned to multiple partitions ({map_to_pz[element]}, {pz_name}). Check partitioning logic."
            )
        map_to_pz[element] = pz_name
G.map_to_pz = map_to_pz

# Validation
unique_sequence_qubits = {item for sublist in G.sequence for item in sublist}
missing_qubits = unique_sequence_qubits - set(all_partition_elements)
if missing_qubits:
    print(f"Error: Qubits {missing_qubits} from sequence are not in any partition.")
    # This indicates a problem with partitioning or qubit indexing.
    sys.exit(1)
# Check for overlaps if needed (already done within map_to_pz creation loop)


# --- DAG-Compilation Setup (if enabled) ---
dag = None
dag_copy = None  # Store original DAG if needed
if use_dag:
    try:
        for pz in G.pzs:
            pz.getting_processed = []
        dag = create_dag(qasm_file_path)
        G.locked_gates = {}
        dag = create_dag(qasm_file_path)
        dag_copy = dag.copy()  # Keep a copy of the original DAG if needed later
        # Initial DAG-based sequence update
        G.dist_dict = create_dist_dict(G)
        state_idxs = get_state_idxs(G)  # {ion: edge_idx}
        G.dist_map = update_distance_map(G, state_idxs)  # {ion: {pz_name: dist}}
        sequence, flat_sequence, dag = create_updated_sequence_destructive(G, qasm_file_path, dag, use_dag=use_dag)
        G.sequence = sequence

    except Exception as e:
        print(f"Error during DAG creation or initial sequence update: {e}")
        print("Falling back to non-compiled sequence.")
        use_dag = False  # Disable use_dag if setup fails
        dag = None
        G.sequence = create_initial_sequence(qasm_file_path)  # Revert to basic sequence
else:
    print("DAG disabled, using static QASM sequence.")

# --- Run Simulation ---

# Initialize PZ states
for pz in G.pzs:
    pz.getting_processed = []  # Track nodes being processed by this PZ

print("\nStarted shuttling simulation...")

# Run the main shuttling logic
final_timesteps = run_shuttle_main(G, partition, dag, cycle_or_paths_str, use_dag=use_dag)

# --- Results ---
end_time = datetime.now()
cpu_time = end_time - start_time

print(f"\nSimulation finished in {final_timesteps} timesteps.")
print(f"Total CPU time: {cpu_time}")

# # --- Benchmarking Output ---
# bench_filename = f"benchmarks/{start_time.strftime('%Y%m%d_%H%M%S')}_{algorithm_name}.txt"
# pathlib.Path("benchmarks").mkdir(exist_ok=True)
# benchmark_output = (
#     f"{arch}, ions{num_ions}/pos{number_of_mz_edges}: {num_ions/number_of_mz_edges if number_of_mz_edges > 0 else 0:.2f}, "
#     f"#pzs: {len(pzs_to_use)}, ts: {final_timesteps}, cpu_time: {cpu_time.total_seconds():.2f}, "
#     f"gates: {seq_length}, baseline: {None}, DAG-Compilation: {use_dag}, paths: {use_paths}, "
#     f"seed: {seed}, failing_jcts: {failing_junctions}\n"
# )
# try:
#     with open(bench_filename, "a") as f:
#         f.write(benchmark_output)
#     print(f"Benchmark results appended to {bench_filename}")
# except Exception as e:
#     print(f"Warning: Could not write benchmark file: {e}")<|MERGE_RESOLUTION|>--- conflicted
+++ resolved
@@ -4,29 +4,19 @@
 import sys
 from datetime import datetime
 
-<<<<<<< HEAD
 from src.multi_shuttler.Outside.compilation import (
-=======
-from src.MultiShuttler.Outside.compilation import (
->>>>>>> 3597d96e
     create_dag,
     create_dist_dict,
     create_initial_sequence,
     create_updated_sequence_destructive,
     update_distance_map,
 )
-<<<<<<< HEAD
 from src.multi_shuttler.Outside.cycles import (
-=======
-from src.MultiShuttler.Outside.Cycles import (
->>>>>>> 3597d96e
     create_starting_config,
     get_ions,
     get_state_idxs,
 )
 
-# Import your project modules
-<<<<<<< HEAD
 from src.multi_shuttler.Outside.graph_utils import (
     GraphCreator,
     ProcessingZone,
@@ -36,12 +26,6 @@
 )
 from src.multi_shuttler.Outside.partition import get_partition
 from src.multi_shuttler.Outside.shuttle import main as run_shuttle_main
-=======
-from src.MultiShuttler.Outside.graph_utils import GraphCreator, ProcessingZone, PZCreator, create_idc_dictionary, get_idx_from_idc
-
-from src.MultiShuttler.Outside.partition import get_partition
-from src.MultiShuttler.Outside.shuttle import main as run_shuttle_main
->>>>>>> 3597d96e
 
 # --- Argument Parsing ---
 parser = argparse.ArgumentParser(description="Run MQT IonShuttler")
